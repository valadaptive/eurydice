import style from './style.scss';

import type {JSX, ComponentChildren} from 'preact';
import classNames from 'classnames';

const FlexHorizontal = (props: {
    children: ComponentChildren,
    style?: string,
    class?: string
}): JSX.Element => (
<<<<<<< HEAD
    <div class={props.class + ' ' + style.flexh} style={props.style}>
=======
    <div class={classNames(style.flexh, props.class)} style={props.style}>
>>>>>>> 63a3ada4
        {props.children}
    </div>
);

const FlexHorizontalMobile = (props: {
    children: ComponentChildren,
    style?: string,
    class?: string
}): JSX.Element => (
<<<<<<< HEAD
    <div className={props.class + ' ' + style.flexhm} style={props.style}>
=======
    <div className={classNames(style.flexhm, props.class)} style={props.style}>
>>>>>>> 63a3ada4
        {props.children}
    </div>
);

const FlexVertical = (props: {
    children: ComponentChildren,
    style?: string,
    class?: string
}): JSX.Element => (
<<<<<<< HEAD
    <div className={props.class + ' ' + style.flexv} style={props.style}>
=======
    <div className={classNames(style.flexv, props.class)} style={props.style}>
>>>>>>> 63a3ada4
        {props.children}
    </div>
);

const FlexFill = (props: {
    children: ComponentChildren,
    style?: string,
    class?: string
}): JSX.Element => (
<<<<<<< HEAD
    <div className={props.class + ' ' + style.flexf} style={props.style}>
=======
    <div className={classNames(style.flexf, props.class)} style={props.style}>
>>>>>>> 63a3ada4
        {props.children}
    </div>
);

export {FlexHorizontal, FlexHorizontalMobile, FlexVertical, FlexFill};<|MERGE_RESOLUTION|>--- conflicted
+++ resolved
@@ -8,11 +8,7 @@
     style?: string,
     class?: string
 }): JSX.Element => (
-<<<<<<< HEAD
-    <div class={props.class + ' ' + style.flexh} style={props.style}>
-=======
     <div class={classNames(style.flexh, props.class)} style={props.style}>
->>>>>>> 63a3ada4
         {props.children}
     </div>
 );
@@ -22,11 +18,7 @@
     style?: string,
     class?: string
 }): JSX.Element => (
-<<<<<<< HEAD
-    <div className={props.class + ' ' + style.flexhm} style={props.style}>
-=======
     <div className={classNames(style.flexhm, props.class)} style={props.style}>
->>>>>>> 63a3ada4
         {props.children}
     </div>
 );
@@ -36,11 +28,7 @@
     style?: string,
     class?: string
 }): JSX.Element => (
-<<<<<<< HEAD
-    <div className={props.class + ' ' + style.flexv} style={props.style}>
-=======
     <div className={classNames(style.flexv, props.class)} style={props.style}>
->>>>>>> 63a3ada4
         {props.children}
     </div>
 );
@@ -50,11 +38,7 @@
     style?: string,
     class?: string
 }): JSX.Element => (
-<<<<<<< HEAD
-    <div className={props.class + ' ' + style.flexf} style={props.style}>
-=======
     <div className={classNames(style.flexf, props.class)} style={props.style}>
->>>>>>> 63a3ada4
         {props.children}
     </div>
 );
