import style from './style.scss';
import variables from '../../global.module.scss';
import pkg from '/package.json';

import type {JSX} from 'preact';
import {Component} from 'preact';
import classNames from 'classnames';

import Logo from '../Logo/Logo.svg';
import Icon from '../Icon/Icon';
import {FlexVertical} from '../Flex/Flex';

const items = (
    <><a href="https://github.com/valadaptive/eurydice">Source</a></>
);

interface IState {
    hidden: boolean,
    width: number;
    scroll: number;
}

class Header extends Component {
    state: IState;

    constructor () {
        super();
        this.state = {hidden: true, width: document.body.clientWidth, scroll: window.pageYOffset};

        window.addEventListener('resize', this.onResize.bind(this));
        window.addEventListener('scroll', this.onScroll.bind(this));
    }

    onResize (): void {
        this.setState({width: document.body.clientWidth});
    }

    onScroll (): void {
        this.setState({scroll: window.pageYOffset});
    }

    shouldComponentUpdate (_nextProps: Readonly<unknown>, nextState: Readonly<IState>): boolean {
        return (
            (this.state.hidden !== nextState.hidden) ||
            (this.state.width !== nextState.width) ||
            (this.state.scroll !== nextState.scroll)
        );
    }

    render (): JSX.Element {
        return (
<<<<<<< HEAD
            <div className={(this.state.scroll === 0) ? style.header : style.header + ' ' + style.headerScrolled}>
                <FlexHorizontal class={style.logoDiv}>
                    <Logo height="100%" width="100%" style="width: 1.15rem; height: 1.15rem;"/>
=======
            <div className={classNames(style.header, {[style.headerScrolled]: this.state.scroll === 0})}>
                <div className={style.logoDiv}>
                    <Logo height="24" width="24"/>
>>>>>>> 63a3ada4
                    <p>eurydice <sup>v{pkg.version}</sup></p>
                </FlexHorizontal>
                {
                    (Number(variables.mobileWidth) >= document.body.clientWidth) ?
                        <FlexVertical style="align-self: center; align-items: end;">
                            <a href="javascript:void(0)"
                                onClick={(): void => {
                                    this.setState({hidden: !this.state.hidden});
                                }}>
                                <FlexVertical style="justify-content: center; align-items: end; height: 24px;">
                                    <Icon style="width: min-content;">menu</Icon>
                                </FlexVertical>
                            </a>
                            {
                                !this.state.hidden && items
                            }
                        </FlexVertical> :
                        items
                }
            </div>
        );
    }
}

export default Header;<|MERGE_RESOLUTION|>--- conflicted
+++ resolved
@@ -8,7 +8,7 @@
 
 import Logo from '../Logo/Logo.svg';
 import Icon from '../Icon/Icon';
-import {FlexVertical} from '../Flex/Flex';
+import {FlexHorizontal, FlexVertical} from '../Flex/Flex';
 
 const items = (
     <><a href="https://github.com/valadaptive/eurydice">Source</a></>
@@ -49,15 +49,9 @@
 
     render (): JSX.Element {
         return (
-<<<<<<< HEAD
-            <div className={(this.state.scroll === 0) ? style.header : style.header + ' ' + style.headerScrolled}>
+            <div className={classNames(style.header, {[style.headerScrolled]: this.state.scroll === 0})}>
                 <FlexHorizontal class={style.logoDiv}>
-                    <Logo height="100%" width="100%" style="width: 1.15rem; height: 1.15rem;"/>
-=======
-            <div className={classNames(style.header, {[style.headerScrolled]: this.state.scroll === 0})}>
-                <div className={style.logoDiv}>
                     <Logo height="24" width="24"/>
->>>>>>> 63a3ada4
                     <p>eurydice <sup>v{pkg.version}</sup></p>
                 </FlexHorizontal>
                 {
